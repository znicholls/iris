# (C) British Crown Copyright 2010 - 2012, Met Office
#
# This file is part of Iris.
#
# Iris is free software: you can redistribute it and/or modify it under
# the terms of the GNU Lesser General Public License as published by the
# Free Software Foundation, either version 3 of the License, or
# (at your option) any later version.
#
# Iris is distributed in the hope that it will be useful,
# but WITHOUT ANY WARRANTY; without even the implied warranty of
# MERCHANTABILITY or FITNESS FOR A PARTICULAR PURPOSE.  See the
# GNU Lesser General Public License for more details.
#
# You should have received a copy of the GNU Lesser General Public License
# along with Iris.  If not, see <http://www.gnu.org/licenses/>.
"""
Miscellaneous utility functions.

"""

import abc
import collections
import inspect
import os
import tempfile
import time

import numpy


def broadcast_weights(weights, array, dims):
    """
    Broadcast a weights array to the shape of another array.

    Each dimension of the weights array must correspond to a dimension
    of the other array.

    Args:

    * weights (:class:`numpy.ndarray`-like):
        An array of weights to broadcast.

    * array (:class:`numpy.ndarray`-like):
        An array whose shape is the target shape for *weights*.

    * dims (:class:`list` :class:`tuple` etc.):
        A sequence of dimension indices, specifying which dimensions of
        *array* are represented in *weights*. The order the dimensions
        are given in is not important, but the order of the dimensions
        in *weights* should be the same as the relative ordering of the
        corresponding dimensions in *array*. For example, if *array* is
        4d with dimensions (ntime, nlev, nlat, nlon) and *weights*
        provides latitude-longitude grid weightings then *dims* could be
        set to [2, 3] or [3, 2] but *weights* must have shape
        (nlat, nlon) since the latitude dimension comes before the
        longitude dimension in *array*.

    """
    # Create a shape array, which *weights* can be re-shaped to, allowing
    # them to be broadcast with *array*.
    weights_shape = numpy.ones(array.ndim)
    for dim in dims:
        if dim is not None:
            weights_shape[dim] = array.shape[dim]
    # Broadcast the arrays together.
    return numpy.broadcast_arrays(weights.reshape(weights_shape), array)[0]


def delta(ndarray, dimension, circular=False):
    """
    Calculates the difference between values along a given dimension.
    
    Args:

    * ndarray:
        The array over which to do the difference.
        
    * dimension:
        The dimension over which to do the difference on ndarray.
    
    * circular:
        If not False then return n results in the requested dimension
        with the delta between the last and first element included in
        the result otherwise the result will be of length n-1 (where n
        is the length of ndarray in the given dimension's direction)

        If circular is numeric then the value of circular will be added
        to the last element of the given dimension if the last element
        is negative, otherwise the value of circular will be subtracted
        from the last element.
                 
        The example below illustrates the process::

            original array              -180, -90,  0,    90
            delta (with circular=360):    90,  90, 90, -270+360

    .. note::

        The difference algorithm implemented is forward difference:
        
            >>> import numpy
            >>> import iris.util
            >>> original = numpy.array([-180, -90, 0, 90])
            >>> iris.util.delta(original, 0)
            array([90, 90, 90])
            >>> iris.util.delta(original, 0, circular=360)
            array([90, 90, 90, 90])
        
    """
    if circular is not False:
        _delta = numpy.roll(ndarray, -1, axis=dimension)
        last_element = [slice(None, None)] * ndarray.ndim
        last_element[dimension] = slice(-1, None)
        
        if not isinstance(circular, bool): 
            result = numpy.where(ndarray[last_element] >= _delta[last_element])[0]
            _delta[last_element] -= circular
            _delta[last_element][result] += 2*circular
                    
        numpy.subtract(_delta, ndarray, _delta)         
    else:
        _delta = numpy.diff(ndarray, axis=dimension)
    
    return _delta


def guess_coord_axis(coord):
    """
    Returns a "best guess" axis name of the coordinate.
    
    Heuristic categoration of the coordinate into either label
    'T', 'Z', 'Y', 'X' or None.
    
    Args:

    * coord:
        The :class:`iris.coords.Coord`.

    Returns:
        'T', 'Z', 'Y', 'X', or None.
    
    """
    axis = None

    if coord.standard_name in ('longitude', 'grid_longitude', 'projection_x_coordinate'):
        axis = 'X'
    elif coord.standard_name in ('latitude', 'grid_latitude', 'projection_y_coordinate'):
        axis = 'Y'
    elif coord.units.convertible('hPa') or coord.attributes.get('positive') in ('up', 'down'):
        axis = 'Z'
    elif coord.units.time_reference:    
        axis = 'T'

    return axis


def rolling_window(a, window=1, step=1, axis=-1):
    """
    Make an ndarray with a rolling window of the last dimension

    Args:
    
    * a : array_like
        Array to add rolling window to
        
    Kwargs:
    
    * window : int
        Size of rolling window
    * step : int
        Size of step between rolling windows
    * axis : int
        Axis to take the rolling window over

    Returns:
        
        Array that is a view of the original array with an added dimension
        of the size of the given window at axis + 1.

    Examples::
        
        >>> x=np.arange(10).reshape((2,5))
        >>> rolling_window(x, 3)
        array([[[0, 1, 2], [1, 2, 3], [2, 3, 4]],
               [[5, 6, 7], [6, 7, 8], [7, 8, 9]]])
    
    Calculate rolling mean of last dimension::
     
        >>> np.mean(rolling_window(x, 3), -1)
        array([[ 1.,  2.,  3.],
               [ 6.,  7.,  8.]])

    """
    # NOTE: The implementation of this function originates from 
    # https://github.com/numpy/numpy/pull/31#issuecomment-1304851 04/08/2011
    if window < 1:  
        raise ValueError("`window` must be at least 1.")
    if window > a.shape[axis]:
        raise ValueError("`window` is too long.")
    if step < 1:
        raise ValueError("`step` must be at least 1.")
    axis = axis % a.ndim
    num_windows = (a.shape[axis] - window + step) / step
    shape = a.shape[:axis] + (num_windows, window) + a.shape[axis + 1:]
    strides = a.strides[:axis] + (step * a.strides[axis], a.strides[axis]) + a.strides[axis + 1:]
    return numpy.lib.stride_tricks.as_strided(a, shape=shape, strides=strides)


def array_equal(array1, array2):
    """
    Returns whether two arrays have the same shape and elements.
    
    This provides the same functionality as :func:`numpy.array_equal` but with
    additional support for arrays of strings.
    
    """
    # Numpy provides an array_equal method but that does not support arrays of strings.
    if array1.ndim == 0 or array2.ndim == 0:
        eq = array1.ndim == 0 and array2.ndim == 0 and array1 == array2
    elif len(array1) == len(array2):
        eq = array1 == array2
        if not isinstance(eq, bool):
            eq = eq.all()
    else:
        eq = False
    return eq


def approx_equal(a, b, max_absolute_error=1e-10, max_relative_error=1e-10):
    """Returns whether two numbers are almost equal, allowing for the finite precision of floating point numbers."""
    # Deal with numbers close to zero
    if abs(a - b) < max_absolute_error:
        return True
    # Ensure we get consistent results if "a" and "b" are supplied in the opposite order.
    max_ab = max([a, b], key=abs)
    relative_error = abs(a - b) / max_ab
    return relative_error < max_relative_error


def between(lh, rh, lh_inclusive=True, rh_inclusive=True):
    """
    Provides a convenient way of defining a 3 element inequality such as ``a < number < b``.
    
    Arguments:
    
    * lh
        The left hand element of the inequality
    * rh
        The right hand element of the inequality
        
    Keywords:
    
    * lh_inclusive - boolean
        Affects the left hand comparison operator to use in the inequality.
        True for ``<=`` false for ``<``. Defaults to True.
    * rh_inclusive - boolean
        Same as lh_inclusive but for right hand operator.
        
        
    For example::
    
        between_3_and_6 = between(3, 6)
        for i in range(10):
           print i, between_3_and_6(i)


        between_3_and_6 = between(3, 6, rh_inclusive=False)
        for i in range(10):
           print i, between_3_and_6(i)
        
    """
    if lh_inclusive and rh_inclusive:
        return lambda c: lh <= c <= rh    
    elif lh_inclusive and not rh_inclusive:
        return lambda c: lh <= c < rh    
    elif not lh_inclusive and rh_inclusive:
        return lambda c: lh < c <= rh    
    else:
        return lambda c: lh < c < rh


def reverse(array, axes):
    """
    Reverse the array along the given axes.
    
    Args:

    * array
        The array to reverse
    * axes
        A single value or array of values of axes to reverse
       
    ::
    
        >>> import numpy
        >>> a = numpy.arange(24).reshape(2, 3, 4)
        >>> print a
        [[[ 0  1  2  3]
          [ 4  5  6  7]
          [ 8  9 10 11]]
        <BLANKLINE>
         [[12 13 14 15]
          [16 17 18 19]
          [20 21 22 23]]]
        >>> print reverse(a, 1)
        [[[ 8  9 10 11]
          [ 4  5  6  7]
          [ 0  1  2  3]]
        <BLANKLINE>
         [[20 21 22 23]
          [16 17 18 19]
          [12 13 14 15]]]
        >>> print reverse(a, [1, 2])
        [[[11 10  9  8]
          [ 7  6  5  4]
          [ 3  2  1  0]]
        <BLANKLINE>
         [[23 22 21 20]
          [19 18 17 16]
          [15 14 13 12]]]
       
    """
    index = [slice(None, None)] * array.ndim
    axes = numpy.array(axes, ndmin=1)
    if axes.ndim != 1:
        raise ValueError('Reverse was expecting a single axis or a 1d array of axes, got %r' % axes)
    if  numpy.min(axes) < 0 or numpy.max(axes) > array.ndim-1:
        raise ValueError('An axis value out of range for the number of dimensions from the '
                         'given array (%s) was received. Got: %r' % (array.ndim, axes))
    
    for axis in axes:
        index[axis] = slice(None, None, -1)
    
    return array[tuple(index)]


def monotonic(array, strict=False, return_direction=False):
    """
    Return whether the given 1d array is monotonic.
    
    Note that, the array must not contain missing data.

    Kwargs:
    
    * strict (boolean)
        Flag to enable strict monotonic checking
    * return_direction (boolean)
        Flag to change return behaviour to return (monotonic_status, direction) 
        Direction will be 1 for positive or -1 for negative. The direction is meaningless
        if the array is not monotonic.
        
    Returns:
    
    * monotonic_status (boolean)
        Whether the array was monotonic.
        
        If the return_direction flag was given then the returned value will be:
            ``(monotonic_status, direction)``
    
    """
    if array.ndim != 1 or len(array) <= 1:
        raise ValueError('The array to check must be 1 dimensional and have more than 1 element.')

<<<<<<< HEAD
    if numpy.ma.isMaskedArray(array) and numpy.ma.count_masked(array) != 0:
        raise ValueError('The array to check contains missing data.')
    
    d = delta(array, 0)
        
    direction = numpy.sign(max(d, key=numpy.abs))
    
    # ALL step of 0
    if direction == 0 and not strict:
        direction = 1
    
    if direction == 0:
        monotonic = False
    elif (direction > 0 and not strict):
        monotonic = all(d >= 0)
    elif (direction > 0 and strict):
        monotonic = all(d > 0)
    elif (direction < 0 and not strict):
        monotonic = all(d <= 0)
    elif (direction < 0 and strict):
        monotonic = all(d < 0)
    
    if return_direction:    
=======
    # Identify the directions of the largest/most-positive and
    # smallest/most-negative steps.
    d = numpy.diff(array)
    sign_max_d = numpy.sign(d[numpy.argmax(d)])
    sign_min_d = numpy.sign(d[numpy.argmin(d)])

    if strict:
        monotonic = sign_max_d == sign_min_d and sign_max_d != 0
    else:
        monotonic = (sign_min_d < 0 and sign_max_d <= 0) or \
                    (sign_max_d > 0 and sign_min_d >= 0) or \
                    (sign_min_d == sign_max_d == 0)

    if return_direction:
        direction = sign_max_d or 1
>>>>>>> 17e0f703
        return monotonic, direction
    else:
        return monotonic


def column_slices_generator(full_slice, ndims):
    """
    Given a full slice full of tuples, return a dictionary mapping old data dimensions to new and a generator which gives 
    the successive slices needed to index correctly (across columns).
    
    This routine deals with the special functionality for tuple based indexing e.g. [0, (3, 5), :, (1, 6, 8)]
    by first providing a slice which takes the non tuple slices out first i.e. [0, :, :, :]
    then subsequently iterates through each of the tuples taking out the appropriate slices
    i.e. [(3, 5), :, :] followed by [:, :, (1, 6, 8)]
    
    This method was developed as numpy does not support the direct approach of [(3, 5), : , (1, 6, 8)] for column based indexing.

    """    
    list_of_slices = []

    # Map current dimensions to new dimensions, or None
    dimension_mapping = {None: None}
    _count_current_dim = 0
    for i, i_key in enumerate(full_slice):
        if isinstance(i_key, int):
            dimension_mapping[i] = None
        else:
            dimension_mapping[i] = _count_current_dim
            _count_current_dim += 1
                
    # Get all of the dimensions for which a tuple of indices were provided (numpy.ndarrays are treated in the same way tuples in this case)
    is_tuple_style_index = lambda key: isinstance(key, tuple) or (isinstance(key, numpy.ndarray) and key.ndim == 1)
    tuple_indices = [i for i, key in enumerate(full_slice) if is_tuple_style_index(key)]

    # stg1: Take a copy of the full_slice specification, turning all tuples into a full slice
    if tuple_indices != range(len(full_slice)):
        first_slice = list(full_slice)
        for tuple_index in tuple_indices:
            first_slice[tuple_index] = slice(None, None)
        # turn first_slice back into a tuple ready for indexing
        first_slice = tuple(first_slice)
        
        list_of_slices.append(first_slice)
    
    data_ndims = max(dimension_mapping.values())
    if data_ndims is not None:
        data_ndims += 1
    
    # stg2 iterate over each of the tuples
    for tuple_index in tuple_indices:
        # Create a list with the indices to span the whole data array that we currently have
        spanning_slice_with_tuple = [slice(None, None)] * data_ndims
        # Replace the slice(None, None) with our current tuple
        spanning_slice_with_tuple[dimension_mapping[tuple_index]] = full_slice[tuple_index]
        
        # if we just have [(0, 1)] turn it into [(0, 1), ...] as this is Numpy's syntax.
        if len(spanning_slice_with_tuple) == 1:
            spanning_slice_with_tuple.append(Ellipsis)
        
        spanning_slice_with_tuple = tuple(spanning_slice_with_tuple)

        list_of_slices.append(spanning_slice_with_tuple)        
    
    # return the dimension mapping and a generator of slices
    return dimension_mapping, iter(list_of_slices)


def _build_full_slice_given_keys(keys, ndim):
    """Given the keys passed to a __getitem__ call, build an equivalent tuple of keys which span ndims."""
    # Ensure that we always have a tuple of keys    
    if not isinstance(keys, tuple):
        keys = tuple([keys])
        
    # catch the case where an extra Ellipsis has been provided which can be discarded iff len(keys)-1 == ndim
    if len(keys)-1 == ndim and Ellipsis in filter(lambda obj: not isinstance(obj, numpy.ndarray), keys):
        keys = list(keys)
        is_ellipsis = [key is Ellipsis for key in keys]
        keys.pop(is_ellipsis.index(True))
        keys = tuple(keys)
    
    # for ndim >= 1 appending a ":" to the slice specification is allowable, remove this now
    if len(keys) > ndim and ndim != 0 and keys[-1] == slice(None, None):
        keys = keys[:-1]
                
    if len(keys) > ndim:
        raise IndexError('More slices requested than dimensions. Requested %r, but there '
                             'were only %s dimensions.' % (keys, ndim))
            
    # For each dimension get the slice which has been requested.
    # If no slice provided, then default to the whole dimension        
    full_slice = [slice(None, None)] * ndim
    
    for i, key in enumerate(keys):
        if key is Ellipsis:
            
            # replace any subsequent Ellipsis objects in keys with slice(None, None) as per Numpy
            keys = keys[:i] + tuple( [slice(None, None) if key is Ellipsis else key for key in keys[i:]] )
            
            # iterate over the remaining keys in reverse to fill in 
            # the gaps from the right hand side
            for j, key in enumerate(keys[:i:-1]):
                full_slice[-j-1] = key
                
            # we've finished with i now so stop the iteration
            break
        else:
            full_slice[i] = key
    
    # remove any tuples on dimensions, turning them into numpy array's for consistent behaviour
    full_slice = tuple([numpy.array(key, ndmin=1) if isinstance(key, tuple) else key for key in full_slice])
    return full_slice 


def _wrap_function_for_method(function, docstring=None):
    """
    Returns a wrapper function modified to be suitable for use as a method.

    The wrapper function renames the first argument as "self" and allows an alternative docstring, thus
    allowing the built-in help(...) routine to display appropriate output.
    
    """
    # Generate the Python source for the wrapper function.
    # NB. The first argument is replaced with "self".
    args, varargs, varkw, defaults = inspect.getargspec(function)
    if defaults is None:
        basic_args = ['self'] + args[1:]
        default_args = []
        simple_default_args = []
    else:
        cutoff = -len(defaults)
        basic_args = ['self'] + args[1:cutoff]
        default_args = ['%s=%r' % pair for pair in zip(args[cutoff:], defaults)]
        simple_default_args = args[cutoff:]
    var_arg = [] if varargs is None else ['*' + varargs]
    var_kw = [] if varkw is None else ['**' + varkw]
    arg_source = ', '.join(basic_args + default_args + var_arg + var_kw)
    simple_arg_source = ', '.join(basic_args + simple_default_args + var_arg + var_kw)
    source = 'def %s(%s):\n    return function(%s)' % (function.func_name, arg_source, simple_arg_source)

    # Compile the wrapper function
    # NB. There's an outstanding bug with "exec" where the locals and globals dictionaries must be the same
    # if we're to get closure behaviour.
    my_locals = {'function': function}
    exec source in my_locals, my_locals

    # Update the docstring if required, and return the modified function
    wrapper = my_locals[function.func_name]
    if docstring is None:
        wrapper.__doc__ = function.__doc__
    else:
        wrapper.__doc__ = docstring
    return wrapper


class _MetaOrderedHashable(abc.ABCMeta):
    """
    A metaclass that ensures that non-abstract subclasses of _OrderedHashable
    without an explicit __init__ method are given a default __init__ method
    with the appropriate method signature.

    Also, an _init method is provided to allow subclasses with their own
    __init__ constructors to initialise their values via an explicit method
    signature.

    NB. This metaclass is used to construct the _OrderedHashable class as well
    as all its subclasses.

    """

    def __new__(cls, name, bases, namespace):
        # We only want to modify concrete classes that have defined the
        # "_names" property.
        if '_names' in namespace and not isinstance(namespace['_names'], abc.abstractproperty):
            args = ', '.join(namespace['_names'])

            # Ensure the class has a constructor with explicit arguments.
            if '__init__' not in namespace:
                # Create a default __init__ method for the class
                method_source = 'def __init__(self, %s):\n self._init_from_tuple((%s,))' % (args, args)
                exec method_source in namespace

            # Ensure the class has a "helper constructor" with explicit arguments.
            if '_init' not in namespace:
                # Create a default _init method for the class
                method_source = 'def _init(self, %s):\n self._init_from_tuple((%s,))' % (args, args)
                exec method_source in namespace

        return super(_MetaOrderedHashable, cls).__new__(cls, name, bases, namespace)


class _OrderedHashable(collections.Hashable):
    """
    Convenience class for creating "immutable", hashable, and ordered classes.
    
    Instance identity is defined by the specific list of attribute names
    declared in the abstract attribute "_names". Subclasses must declare the
    attribute "_names" as an iterable containing the names of all the
    attributes relevant to equality/hash-value/ordering.

    Initial values should be set by using ::
        self._init(self, value1, value2, ..)
    
    .. note::
        It's the responsibility of the subclass to ensure that the values of
        its attributes are themselves hashable.
    
    """

    # The metaclass adds default __init__ methods when appropriate.
    __metaclass__ = _MetaOrderedHashable

    @abc.abstractproperty
    def _names(self):
        """
        Override this attribute to declare the names of all the attributes
        relevant to the hash/comparison semantics.

        """
        pass

    def _init_from_tuple(self, values):
        for name, value in zip(self._names, values):
            object.__setattr__(self, name, value)

    def __repr__(self):
        class_name = type(self).__name__
        attributes = ', '.join('%s=%r' % (name, value) for (name, value) in zip(self._names, self._as_tuple()))
        return '%s(%s)' % (class_name, attributes)

    def _as_tuple(self):
        return tuple(getattr(self, name) for name in self._names)

    # Prevent attribute updates

    def __setattr__(self, name, value):
        raise AttributeError('Instances of %s are immutable' % type(self).__name__)

    def __delattr__(self, name):
        raise AttributeError('Instances of %s are immutable' % type(self).__name__)

    # Provide hash semantics

    def _identity(self):
        return self._as_tuple()

    def __hash__(self):
        return hash(self._identity())

    def __eq__(self, other):
        return isinstance(other, type(self)) and self._identity() == other._identity()

    def __ne__(self, other):
        # Since we've defined __eq__ we should also define __ne__.
        return not self == other

    # Provide default ordering semantics

    def __cmp__(self, other):
        if isinstance(other, _OrderedHashable):
            result = cmp(self._identity(), other._identity())
        else:
            result = NotImplemented
        return result


def create_temp_filename(suffix=''):
    """Return a temporary file name.

    Args:
    
        * suffix  -  Optional filename extension.
    
    """
    temp_file = tempfile.mkstemp(suffix)
    os.close(temp_file[0])
    return temp_file[1]


def clip_string(the_str, clip_length=70, rider = "..."):
    """
    Returns a clipped version of the string based on the specified clip length and whether
    or not any graceful clip points can be found.
    
    If the string to be clipped is shorter than the specified clip length, the original string is returned.
    
    If the string is longer than the clip length, a graceful point (a space character) after the clip length
    is searched for. If a graceful point is found the string is clipped at this point and the rider is added.
    If no graceful point can be found, then the string is clipped exactly where the user requested and the
    rider is added.
    
    Args:
    
    * the_str
        The string to be clipped
    * clip_length
        The length in characters that the input string should be clipped to.
        Defaults to a preconfigured value if not specified.
    * rider
        A series of characters appended at the end of the returned string to show it has been clipped.
        Defaults to a preconfigured value if not specified.
        
    Returns:
        The string clipped to the required length with a rider appended. If the clip length
        was greater than the orignal string, the original string is returned unaltered.
        
    """

    if clip_length >= len(the_str) or clip_length <=0:
        return the_str
    else:
        if the_str[clip_length].isspace():
            return the_str[:clip_length] + rider
        else:
            first_part = the_str[:clip_length]   
            remainder = the_str[clip_length:]
            
            # Try to find a graceful point at which to trim i.e. a space
            # If no graceful point can be found, then just trim where the user specified
            # by adding an empty slice of the remainder ( [:0] )
            termination_point = remainder.find(" ") if remainder.find(" ") != -1 else 0
            
            return first_part + remainder[:termination_point] + rider


def ensure_array(a):
    if not isinstance(a, (numpy.ndarray, numpy.ma.core.MaskedArray)):
        a = numpy.array([a])
    return a



class _Timers(object):
    # See help for timers, below.
    
    def __init__(self):
        self.timers = {}
    
    def start(self, name, step_name):
        self.stop(name)
        timer = self.timers.setdefault(name, {})
        timer[step_name] = time.time()
        timer["active_timer_step"] = step_name

    def restart(self, name, step_name):
        self.stop(name)
        timer = self.timers.setdefault(name, {})
        timer[step_name] = time.time() - timer.get(step_name, 0)
        timer["active_timer_step"] = step_name
    
    def stop(self, name):
        if name in self.timers and "active_timer_step" in self.timers[name]:
            timer = self.timers[name]
            active = timer["active_timer_step"]
            start = timer[active]
            timer[active] = time.time() - start
        return self.get(name)
   
    def get(self, name):
        result = (name, [])
        if name in self.timers:
            result = (name, ", ".join(["'%s':%8.5f"%(k,v) for k, v in self.timers[name].items() if k != "active_timer_step"]))
        return result

    def reset(self, name):
        self.timers[name] = {}
    

timers = _Timers()
"""
Provides multiple named timers, each composed of multiple named steps.

Only one step is active at a time, so calling start(timer_name, step_name)
will stop the current step and start the new one.

Example Usage:

    from iris.util import timers

    def little_func(param):

        timers.restart("little func", "init")
        init()

        timers.restart("little func", "main")
        main(param)

        timers.restart("little func", "cleanup")
        cleanup()

        timers.stop("little func")
        
    def my_big_func():
        
        timers.start("big func", "input")
        input()
        
        timers.start("big func", "processing")
        little_func(123)
        little_func(456)

        timers.start("big func", "output")
        output()
        
        print timers.stop("big func")
        
        print timers.get("little func")
        
"""


def format_array(arr):
    """
    Returns the given array as a string, using the python builtin str function on a piecewise basis.
    
    Useful for xml representation of arrays. 
    
    For customisations, use the :mod:`numpy.core.arrayprint` directly.
    
    """    
    if arr.size > 85:
        summary_insert = "..., "
    else:
        summary_insert = ""
    ffunc = str
    return numpy.core.arrayprint._formatArray(arr, ffunc, len(arr.shape), max_line_len=50,
                                              next_line_prefix='\t\t', separator=', ',
                                              edge_items=3, summary_insert=summary_insert)[:-1]<|MERGE_RESOLUTION|>--- conflicted
+++ resolved
@@ -362,31 +362,9 @@
     if array.ndim != 1 or len(array) <= 1:
         raise ValueError('The array to check must be 1 dimensional and have more than 1 element.')
 
-<<<<<<< HEAD
     if numpy.ma.isMaskedArray(array) and numpy.ma.count_masked(array) != 0:
         raise ValueError('The array to check contains missing data.')
-    
-    d = delta(array, 0)
-        
-    direction = numpy.sign(max(d, key=numpy.abs))
-    
-    # ALL step of 0
-    if direction == 0 and not strict:
-        direction = 1
-    
-    if direction == 0:
-        monotonic = False
-    elif (direction > 0 and not strict):
-        monotonic = all(d >= 0)
-    elif (direction > 0 and strict):
-        monotonic = all(d > 0)
-    elif (direction < 0 and not strict):
-        monotonic = all(d <= 0)
-    elif (direction < 0 and strict):
-        monotonic = all(d < 0)
-    
-    if return_direction:    
-=======
+ 
     # Identify the directions of the largest/most-positive and
     # smallest/most-negative steps.
     d = numpy.diff(array)
@@ -402,7 +380,6 @@
 
     if return_direction:
         direction = sign_max_d or 1
->>>>>>> 17e0f703
         return monotonic, direction
     else:
         return monotonic
